--- conflicted
+++ resolved
@@ -9,15 +9,9 @@
 
     def __init__(self, unet_hiddens=(64, 64, 64, 128, 128, 128, 256, 256, 256, 384, 384, 384, 512, 512),
                  dataset=None, shape=(3, 128, 256),
-<<<<<<< HEAD
-                 features_dim=0, steps=10000, learning_rate=1e-4, batch_size=1, dropout=0.0,
-                 min_lr_rate=0.01, attention_dim=32, epochs=30, diffusion_steps=4000, sample_steps=128,
-                 kl_weight=1e-3, beta_schedule='cos', debug=True, num_heads=None, use_ema=False,
-=======
                  features_dim=0, steps=10000, learning_rate=1e-4, batch_size=1, dropout=0.1,
                  min_lr_rate=0.01, attention_dim=32, epochs=30, diffusion_steps=4000, sample_steps=128,
                  kl_weight=1e-3, beta_schedule='cos', debug=True, num_heads=4, use_ema=False,
->>>>>>> 6c3110a2
                  tempdir=None, gap=300, frames=8, classifier_free=0.1, clf_weight=12.5,
                  local_attn_dim=64, local_attn_patch=8, cond='cross', extra_upsample_blocks=1,
                  min_beta=1e-4, max_beta=2e-2, clearml=None, log_samples=5, log_every=32):
@@ -60,21 +54,12 @@
                 cond, ones * (self.diffusion_steps - 1), batched_noise))
             eps = (1 + self.clf_weight) * eps_cond - self.clf_weight * eps_uncond
             x = self.p_sample_stride(x, ones * t_prev, ones * t_curr, eps=eps)
-<<<<<<< HEAD
-            if self.debug and sample_iter % self.log_every == 0:
-                videos_frames = prepare_torch_images(torch.cat([cond.unsqueeze(1), x], dim=1))
-                for video_id in range(len(videos_frames)):
-                    self.custom_logger.log_gif(tensor2list(videos_frames[video_id]), self.gap,
-                                               f'step_{sample_iter}_{video_id}', self.tempdir,
-                                               epoch=self.current_epoch)
-=======
             # if self.debug and sample_iter % self.log_every == 0:
             #     videos_frames = prepare_torch_images(torch.cat([cond.unsqueeze(1), x], dim=1))
             #     for video_id in range(len(videos_frames)):
             #         self.custom_logger.log_gif(tensor2list(videos_frames[video_id]), self.gap,
             #                                    f'step_{sample_iter}_{video_id}',
             #                                    epoch=self.current_epoch)
->>>>>>> 6c3110a2
 
         return x
 
@@ -105,21 +90,13 @@
             videos_frames = prepare_torch_images(torch.cat([cond.unsqueeze(1), x], dim=1))
             for video_id in range(len(videos_frames)):
                 self.custom_logger.log_gif(tensor2list(videos_frames[video_id]), self.gap,
-<<<<<<< HEAD
-                                           f'sample_{generated + video_id}', self.tempdir, epoch=self.current_epoch)
-=======
                                            f'sample_{generated + video_id}', epoch=self.current_epoch)
->>>>>>> 6c3110a2
             generated += self.batch_size
 
         # log current lr
         if self.debug:
             self.custom_logger.log_gif(tensor2list(prepare_torch_images(batch['frames'][0])), self.gap,
-<<<<<<< HEAD
-                                       f'train_example', self.tempdir, epoch=self.current_epoch)
-=======
                                        f'train_example', epoch=self.current_epoch)
->>>>>>> 6c3110a2
             self.log('learning_rate', self.lr_schedulers().get_last_lr()[0], prog_bar=True)
 
     def on_train_batch_end(self, outputs, batch, batch_idx):
