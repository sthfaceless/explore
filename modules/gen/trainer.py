import pytorch_lightning as pl

from modules.common.trainer import *


class Diffusion(pl.LightningModule):

    def __init__(self, dataset=None, model=None, use_ema=False, learning_rate=1e-4, batch_size=128, min_lr_rate=0.1,
                 diffusion_steps=1000, sample_steps=64, steps=10000, epochs=100, clip_denoised=True,
<<<<<<< HEAD
                 min_beta=1e-4, max_beta=0.02, beta_schedule='cos', kl_weight=0.0):
=======
                 min_beta=1e-4, max_beta=0.02, beta_schedule='cos', kl_weight=1e-3):
>>>>>>> 6c3110a2
        super(Diffusion, self).__init__()

        self.dataset = dataset
        self.model = model
        self.use_ema = use_ema
        if use_ema:
            self.ema_model = EMA(self.model)

        self.learning_rate = learning_rate
        self.min_lr_rate = min_lr_rate
        self.batch_size = batch_size
        self.kl_weight = kl_weight

        self.min_beta = min_beta
        self.max_beta = max_beta
        self.diffusion_steps = diffusion_steps
        self.sample_steps = sample_steps
        self.beta_schedule = beta_schedule
        self.clip_denoised = clip_denoised
        self.steps = steps
        self.epochs = epochs

        self.register_buffer('betas', self.get_beta_schedule())
        self.register_buffer('log_betas', torch.log(self.betas.clamp(min=1e-8)))
        self.register_buffer('alphas', 1 - self.betas)
        self.register_buffer('sqrt_alphas', torch.sqrt(self.alphas))
        self.register_buffer('head_alphas', torch.cumprod(self.alphas, dim=-1))
        self.register_buffer('head_alphas_pred', torch.cat([torch.ones(1, dtype=torch.float32), self.head_alphas[:-1]]))
        self.register_buffer('betas_tilde', self.betas * (1 - self.head_alphas_pred) / (1 - self.head_alphas))
        self.register_buffer('betas_tilde_aligned', torch.cat([self.betas_tilde[1:2], self.betas_tilde[1:]]))
        self.register_buffer('log_betas_tilde_aligned', torch.log(self.betas_tilde_aligned.clamp(min=1e-8)))
        # precompute coefs for speed up training
        self.register_buffer('q_posterior_x0_coef',
                             torch.sqrt(self.head_alphas_pred) * self.betas / (1 - self.head_alphas))
        self.register_buffer('q_posterior_xt_coef',
                             torch.sqrt(self.alphas) * (1 - self.head_alphas_pred) / (1 - self.head_alphas))
        self.register_buffer('p_posterior_eps_coef', self.betas / torch.sqrt(1 - self.head_alphas))

        self.var_weight = torch.nn.Parameter(torch.zeros((diffusion_steps,), dtype=torch.float32), requires_grad=True)

    def get_sample_steps(self, steps=None):
        if steps is None:
            steps = self.sample_steps
        sample_steps = [-1, 0]
        for t in range(steps - 1):
            sample_steps.append(int((t + 1) / (steps - 1) * (self.diffusion_steps - 1)))
        return list(reversed(sample_steps))

    def kl_loss(self, mean1, logvar1, mean2, logvar2):
        kl_tensor = 0.5 * (-1.0 + logvar2 - logvar1 + torch.exp(logvar1 - logvar2) + (mean1 - mean2) ** 2
                           * torch.exp(-logvar2))
        batch_losses = torch.mean(kl_tensor, dim=list(range(1, len(kl_tensor.shape))))
        return batch_losses

    def nll_loss(self, x, mean, logvar):
        return 0.5 * torch.mean(np.log(2.0 * torch.pi) + logvar + (x - mean) ** 2 / torch.exp(logvar),
                                dim=list(range(1, len(x.shape))))

    def get_beta_schedule(self):
        if self.beta_schedule == 'linear':
            return torch.linspace(start=self.min_beta, end=self.max_beta, steps=self.diffusion_steps)
        elif self.beta_schedule == 'cos':
            s = 0.008
            f = torch.cos(
                (torch.linspace(start=0, end=1 - 1 / 32, steps=self.diffusion_steps + 1) + s) / (
                        1 + s) * torch.pi / 2) ** 2
            head_alphas = f / f[0]
            betas = torch.clip(1 - head_alphas[1:] / head_alphas[:-1], min=0, max=0.999)
            return betas
        else:
            raise NotImplementedError

    def predict_x0(self, xt, t, eps, clip_denoised=None):
        b, shape = len(t), [1 for _ in xt.shape[1:]]
        t = t.view(b, *shape)
        x0 = xt / torch.sqrt(self.head_alphas[t]) - eps * torch.sqrt(1 / self.head_alphas[t] - 1)
        clip_denoised = self.clip_denoised if clip_denoised is None else clip_denoised
        if clip_denoised:
            x0 = torch.clamp(x0, min=-1.0, max=1.0)
        return x0

    def q_sample(self, x, t, noise=None):
        if noise is None:
            noise = torch.randn_like(x)
        b, shape = len(t), [1 for _ in x.shape[1:]]
        t = t.view(b, *shape)
        return x * torch.sqrt(self.head_alphas[t]) + noise * torch.sqrt(1 - self.head_alphas[t])

    def q_posterior_mean_variance(self, x0, xt, t, learned_var=False):
        b, shape = len(x0), [1 for _ in x0.shape[1:]]
        t = t.view(b, *shape)
        mean = x0 * self.q_posterior_x0_coef[t] + xt * self.q_posterior_xt_coef[t]
        if learned_var:
            var_weight = self.var_weight[t]
        else:
            var_weight = torch.zeros_like(self.var_weight[t])
        logvar = self.log_betas[t] * var_weight + self.log_betas_tilde_aligned[t] * (1 - var_weight)
        return mean, logvar

    def p_posterior_mean_variance(self, x_noised, t, eps, simplified=False, clip_denoised=None):
        b, shape = len(x_noised), [1 for _ in x_noised.shape[1:]]
        t = t.view(b, *shape)
        if simplified:
            mean = (x_noised - eps * self.p_posterior_eps_coef[t]) / self.sqrt_alphas[t]
            logvar = self.log_betas[t] * self.var_weight[t] \
                     + self.log_betas_tilde_aligned[t] * (1 - self.var_weight[t])
        else:
            x0 = self.predict_x0(x_noised, t, eps, clip_denoised=clip_denoised)
            mean, logvar = self.q_posterior_mean_variance(x0, x_noised, t, learned_var=True)
        return mean, logvar

    def p_sample_stride(self, xt, prev_t, curr_t, clip_denoised=None, simplified=False, eps=None, **kwargs):

        # reshape for x shape
        b, shape = len(curr_t), [1 for _ in xt.shape[1:]]
        prev_t, curr_t = prev_t.view(b, *shape), curr_t.view(b, *shape)

        # make noise for all except last step
        z = torch.randn_like(xt)
        z[curr_t.expand(z.shape) == 0] = 0

        # predict epsilon and variance (b 2*c h w)
        if eps is None:
            eps = self.forward(xt, curr_t.view(-1), **kwargs)

        # recalculate beta schedule with stride
        head_alphas = self.head_alphas[curr_t]
        prev_head_alphas = torch.where(prev_t >= 0, self.head_alphas[prev_t], torch.ones_like(self.head_alphas[prev_t]))
        betas = torch.clamp(1 - head_alphas / prev_head_alphas, min=1e-8, max=0.999)
        alphas = 1 - betas

        # calculate mean either with simplified formula from paper or with full formula
        if simplified:
            mean = (xt - eps * betas / torch.sqrt(1 - head_alphas)) / torch.sqrt(alphas)
        else:
            x0 = xt / torch.sqrt(head_alphas) - eps * torch.sqrt(1 / head_alphas - 1)
            clip_denoised = self.clip_denoised if clip_denoised is None else clip_denoised
            if clip_denoised:
                x0 = torch.clamp(x0, min=-1.0, max=1.0)
            mean = (x0 * torch.sqrt(prev_head_alphas) * betas / (1 - head_alphas) +
                    xt * torch.sqrt(alphas) * (1 - prev_head_alphas) / (1 - head_alphas))

        # fix the problem when betas_tilde with t = 0 is zero
        prev_head_alphas_aligned = torch.where(prev_t >= 0, self.head_alphas[prev_t],
                                               self.head_alphas[torch.zeros_like(prev_t)])
        head_alphas_aligned = torch.where(prev_t >= 0, self.head_alphas[curr_t],
                                          self.head_alphas[torch.ones_like(curr_t)])
        betas_aligned = torch.clamp(1 - head_alphas_aligned / prev_head_alphas_aligned, min=1e-8, max=0.999)
        betas_tilde = torch.clamp((1 - prev_head_alphas_aligned) / (1 - head_alphas_aligned) * betas_aligned,
                                  min=1e-8, max=0.999)
        logvar = torch.log(betas) * self.var_weight[curr_t] + torch.log(betas_tilde) * (1 - self.var_weight[curr_t])

        x = mean + torch.exp(logvar / 2) * z
        return x

    def p_sample(self, xt, t, eps=None, clip_denoised=None, **kwargs):
        z = torch.randn_like(xt)
        z[t == 0] = 0
        b, shape = len(t), [1 for _ in xt.shape[1:]]
        t = t.view(b, *shape)
        if eps is None:
            eps = self.forward(xt, t.view(-1), **kwargs)

        mean, logvar = self.p_posterior_mean_variance(xt, t, eps, clip_denoised=clip_denoised)
        x = mean + torch.exp(logvar / 2) * z
        return x

    def get_losses(self, x, x_noised, t, noise, eps):

        mse_loss = torch.nn.functional.mse_loss(noise, eps)

        true_mean, true_logvar = self.q_posterior_mean_variance(x, x_noised, t)
        pred_mean, pred_logvar = self.p_posterior_mean_variance(x_noised, t, eps, clip_denoised=False)

        b, shape = len(t), [1 for _ in x.shape[1:]]
        t = t.view(b, *shape)
        kl_loss = torch.mean(torch.where(t == 0, self.nll_loss(x, pred_mean.detach(), pred_logvar),
                                         self.kl_loss(true_mean, true_logvar, pred_mean.detach(), pred_logvar)))

        return {
            'mse_loss': mse_loss,
            'kl_loss': kl_loss,
            'loss': mse_loss + self.kl_weight * kl_loss
        }

    def forward(self, x, t, train=True, **kwargs):
        if (not self.training or not train) and self.use_ema:
            model = self.ema_model.module
        else:
            model = self.model
        return model(x, t, **kwargs)

    def on_train_batch_end(self, outputs, batch, batch_idx):
        if self.use_ema:
            self.ema_model.update(self.model)

    def step(self, batch):
        ####
        # must return dict with 'loss' key
        ####
        raise NotImplementedError

    def training_step(self, batch, batch_idx):
        loss = self.step(batch)
        for k, v in loss.items():
            self.log(f'train_{k}', v, prog_bar=True, sync_dist=True)

        return loss['loss']

    def validation_step(self, batch, batch_idx):
        loss = self.step(batch)
        for k, v in loss.items():
            self.log(f'val_{k}', v, prog_bar=True, sync_dist=True)

    def configure_optimizers(self):
        optimizer = torch.optim.Adam(lr=self.learning_rate, params=self.model.parameters(), betas=(0.9, 0.99))
        scheduler = torch.optim.lr_scheduler.OneCycleLR(optimizer, max_lr=self.learning_rate,
                                                        pct_start=1 / self.epochs, div_factor=2.0,
                                                        final_div_factor=1 / (2.0 * self.min_lr_rate),
                                                        epochs=self.epochs, steps_per_epoch=self.steps)
        scheduler = {
            'scheduler': scheduler,
            'interval': 'step'
        }
        return [optimizer], [scheduler]

    def train_dataloader(self):
        return torch.utils.data.DataLoader(self.dataset, batch_size=self.batch_size, shuffle=False,
                                           num_workers=2 * torch.cuda.device_count(),
                                           pin_memory=True, prefetch_factor=2)

    def val_dataloader(self):
        return torch.utils.data.DataLoader(self.dataset, batch_size=self.batch_size, shuffle=False,
                                           num_workers=2 * torch.cuda.device_count(),
                                           pin_memory=True, prefetch_factor=2)<|MERGE_RESOLUTION|>--- conflicted
+++ resolved
@@ -7,11 +7,7 @@
 
     def __init__(self, dataset=None, model=None, use_ema=False, learning_rate=1e-4, batch_size=128, min_lr_rate=0.1,
                  diffusion_steps=1000, sample_steps=64, steps=10000, epochs=100, clip_denoised=True,
-<<<<<<< HEAD
-                 min_beta=1e-4, max_beta=0.02, beta_schedule='cos', kl_weight=0.0):
-=======
                  min_beta=1e-4, max_beta=0.02, beta_schedule='cos', kl_weight=1e-3):
->>>>>>> 6c3110a2
         super(Diffusion, self).__init__()
 
         self.dataset = dataset
@@ -229,7 +225,7 @@
     def configure_optimizers(self):
         optimizer = torch.optim.Adam(lr=self.learning_rate, params=self.model.parameters(), betas=(0.9, 0.99))
         scheduler = torch.optim.lr_scheduler.OneCycleLR(optimizer, max_lr=self.learning_rate,
-                                                        pct_start=1 / self.epochs, div_factor=2.0,
+                                                        pct_start=3 / self.epochs, div_factor=2.0,
                                                         final_div_factor=1 / (2.0 * self.min_lr_rate),
                                                         epochs=self.epochs, steps_per_epoch=self.steps)
         scheduler = {
