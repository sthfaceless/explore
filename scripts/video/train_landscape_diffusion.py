--- conflicted
+++ resolved
@@ -42,17 +42,10 @@
     parser.add_argument("--local_attention_patch", default=8, type=int, help="Local attention patch size")
     parser.add_argument("--diffusion_steps", default=4000, type=int, help="Steps to do diffusion")
     parser.add_argument("--sample_steps", default=64, type=int, help="Steps for sampling")
-<<<<<<< HEAD
-    parser.add_argument("--dropout", default=0.0, type=float, help="Dropout regularization for model")
-    parser.add_argument("--clf_free", default=0.1, type=float, help="Classifier free guidance rate")
-    parser.add_argument("--clf_weight", default=3.0, type=float, help="Classifier free guidance weight sampling")
-    parser.add_argument("--extra_upsample_blocks", default=0, type=int,
-=======
     parser.add_argument("--dropout", default=0.1, type=float, help="Dropout regularization for model")
     parser.add_argument("--clf_free", default=0.1, type=float, help="Classifier free guidance rate")
     parser.add_argument("--clf_weight", default=12.5, type=float, help="Classifier free guidance weight sampling")
     parser.add_argument("--extra_upsample_blocks", default=1, type=int,
->>>>>>> 6c3110a2
                         help="Add extra blocks to each width for upsampling improving")
 
     # Meta settings
